from __future__ import annotations
import argparse
import asyncio
import os
import sys
from typing import Optional

from agents import Runner, ItemHelpers, SQLiteSession
from openai.types.responses import ResponseTextDeltaEvent
from pathlib import Path

from .agent import build_agent, build_deps

# Centralized descriptions for all tools exposed by the agent. Keeping this
# mapping in a single place avoids duplication between interactive and
# streaming modes and makes maintenance easier when new tools are added.
TOOL_DESCRIPTIONS = {
    # Core tools
    "ingest_csv": "📊 Processing CSV file",
    "ingest_pdfs": "📄 Extracting PDF content",
    "list_recent_transactions": "📋 Fetching recent transactions",
    "search_transactions": "🔍 Searching transaction history",
    "analyze_and_advise": "💡 Analyzing financial data",
    "summarize_file": "📝 Summarizing document",
    "summarize_overview": "📈 Creating overview summary",
    "add_transaction": "➕ Adding transaction",
    "list_memories": "🧠 Retrieving memories",
    # Export tools
    "export_transactions": "📤 Exporting transactions",
    "export_recurring_payments": "🔄 Exporting recurring payments only",
    "generate_tax_report": "🏛️ Generating tax report",
    "export_budget_report": "📊 Exporting budget report",
    # Budget tools
    "set_budget": "💰 Setting budget",
    "check_budget": "💳 Checking budget status",
    "list_budgets": "📋 Listing budgets",
    "suggest_budgets": "💡 Suggesting budget plans",
    "delete_budget": "🗑️ Deleting budget",
    # Goal tools
    "create_goal": "🎯 Creating financial goal",
    "update_goal_progress": "📈 Updating goal progress",
    "check_goals": "🎯 Checking goals status",
    "suggest_savings_plan": "💰 Suggesting savings plan",
    "complete_goal": "✅ Completing goal",
    "pause_goal": "⏸️ Pausing goal",
    # Recurring transaction tools
    "detect_recurring": "🔄 Detecting recurring payments",
    "list_subscriptions": "📋 Listing subscriptions",
    "analyze_subscription_value": "💡 Analyzing subscription value",
    "predict_next_recurring": "🔮 Predicting next payments",
    # Handoff tools
    "handoff_to_tax_specialist": "🏛️ Consulting tax specialist",
    "handoff_to_budget_specialist": "💰 Consulting budget specialist",
    "handoff_to_goal_specialist": "🎯 Consulting goal specialist",
    "coordinate_multi_specialist_analysis": "🤝 Multi-specialist analysis",
    "route_user_query": "🧠 Analyzing query routing",
}


TOOL_DESCRIPTIONS = {
    # Core tools
    "ingest_csv": "📊 Processing CSV file",
    "ingest_pdfs": "📄 Extracting PDF content",
    "list_recent_transactions": "📋 Fetching recent transactions",
    "search_transactions": "🔍 Searching transaction history",
    "analyze_and_advise": "💡 Analyzing financial data",
    "summarize_file": "📝 Summarizing document",
    "summarize_overview": "📈 Creating overview summary",
    "add_transaction": "➕ Adding transaction",
    "list_memories": "🧠 Retrieving memories",
    # Export tools
    "export_transactions": "📤 Exporting transactions",
    "export_recurring_payments": "🔄 Exporting recurring payments only",
    "generate_tax_report": "🏛️ Generating tax report",
    "export_budget_report": "📊 Exporting budget report",
    # Budget tools
    "set_budget": "💰 Setting budget",
    "check_budget": "💳 Checking budget status",
    "list_budgets": "📋 Listing budgets",
    "suggest_budgets": "💡 Suggesting budget plans",
    "delete_budget": "🗑️ Deleting budget",
    # Goal tools
    "create_goal": "🎯 Creating financial goal",
    "update_goal_progress": "📈 Updating goal progress",
    "check_goals": "🎯 Checking goals status",
    "suggest_savings_plan": "💰 Suggesting savings plan",
    "complete_goal": "✅ Completing goal",
    "pause_goal": "⏸️ Pausing goal",
    # Recurring transaction tools
    "detect_recurring": "🔄 Detecting recurring payments",
    "list_subscriptions": "📋 Listing subscriptions",
    "analyze_subscription_value": "💡 Analyzing subscription value",
    "predict_next_recurring": "🔮 Predicting next payments",
    # Handoff tools
    "handoff_to_tax_specialist": "🏛️ Consulting tax specialist",
    "handoff_to_budget_specialist": "💰 Consulting budget specialist",
    "handoff_to_goal_specialist": "🎯 Consulting goal specialist",
    "coordinate_multi_specialist_analysis": "🤝 Multi-specialist analysis",
    "route_user_query": "🧠 Analyzing query routing",
}


async def interactive_mode(agent, deps, use_session: bool = True) -> None:
    """Interactive mode with streaming support and session memory"""
    print("🏦 Financial Agent Interactive Mode")
    print("Type 'quit' or 'exit' to leave, 'help' for commands")
    print("-" * 50)
    
    # Initialize session for conversation persistence
    session = None
    if use_session:
        session_db_path = Path.home() / ".financial_agent" / "sessions.db"
        session_db_path.parent.mkdir(parents=True, exist_ok=True)
        session = SQLiteSession("default_session", str(session_db_path))
        print("💾 Session memory enabled - conversations will be remembered")
        print("   Use 'clear' to start a fresh conversation")
        print("-" * 50)
    
    while True:
        try:
            # Get user input
            user_input = input("\n💭 What would you like to know? > ").strip()
            
            if user_input.lower() in ['quit', 'exit', 'q']:
                print("👋 Goodbye!")
                break
            
            if user_input.lower() == 'help':
                print("""
Available commands:
• Ask questions about your finances
• 'bootstrap' - Ingest documents from documents/ folder
• 'recent' - Show recent transactions
• 'analyze' - Analyze your spending patterns
• 'clear' - Clear conversation history (start fresh)
• 'history' - Show conversation history status
• 'help' - Show this help
• 'quit' - Exit the program
""")
                continue
            
            if user_input.lower() == 'clear' and session:
                await session.clear_session()
                print("🧹 Conversation history cleared")
                continue
            
            if user_input.lower() == 'history' and session:
                items = await session.get_items()
                print(f"📜 Conversation has {len(items)} messages in history")
                continue
            
            if user_input.lower() == 'bootstrap':
                from .bootstrap import bootstrap_documents
                print("📁 Ingesting documents...")
                result = bootstrap_documents()
                print(result)
                continue
            
            if user_input.lower() == 'recent':
                user_input = "Show me my 10 most recent transactions"
            elif user_input.lower() == 'analyze':
                user_input = "Analyze my recent spending patterns and give me insights"
            
            if not user_input:
                continue
            
            # Stream the response with session
            print("\n🤖 Thinking...")
            result = Runner.run_streamed(agent, input=user_input, context=deps, session=session)
            
            current_message = ""
            show_progress = True
            
            async for event in result.stream_events():
                if event.type == "raw_response_event":
                    # Stream text deltas for real-time output
                    if isinstance(event.data, ResponseTextDeltaEvent):
                        if show_progress:
                            print("\n📝 Response:", end=" ", flush=True)
                            show_progress = False
                        print(event.data.delta, end="", flush=True)
                        current_message += event.data.delta
                
                elif event.type == "run_item_stream_event":
                    if event.item.type == "tool_call_item":
                        # Better tool name extraction
                        tool_name = None
                        if hasattr(event.item, 'name'):
                            tool_name = event.item.name
                        elif hasattr(event.item, 'function') and hasattr(event.item.function, 'name'):
                            tool_name = event.item.function.name
                        elif hasattr(event.item, 'function') and isinstance(event.item.function, dict):
                            tool_name = event.item.function.get('name')
                        
                        tool_name = tool_name or 'Unknown Tool'
                        
<<<<<<< HEAD
                        # Use global tool descriptions
=======
>>>>>>> dcb2eb07
                        desc = TOOL_DESCRIPTIONS.get(tool_name, f"🔧 Using tool: {tool_name}")
                        print(f"\n{desc}")
                    elif event.item.type == "tool_call_output_item":
                        # Show tool output preview if available
                        output = getattr(event.item, 'output', '')
                        if output and len(output) < 100:
                            print(f"✅ Completed: {output[:100]}")
                        else:
                            print(f"✅ Tool completed")
                    elif event.item.type == "message_output_item":
                        # If we didn't get deltas, show the full message
                        if not current_message:
                            try:
                                message_text = ItemHelpers.text_message_output(event.item)
                                print(f"\n📝 Response: {message_text}")
                            except Exception:
                                print(f"\n📝 Response: {event.item}")
                
                elif event.type == "agent_updated_stream_event":
                    print(f"\n🔄 Agent updated: {event.new_agent.name}")
            
            print("\n")  # Add newline after response
            current_message = ""  # Reset for next iteration
            
        except KeyboardInterrupt:
            print("\n\n⚠️  Interrupted! Type 'quit' to exit properly.")
            continue
        except EOFError:
            print("\n👋 Goodbye!")
            break
        except Exception as e:
            print(f"\n❌ Error: {e}")
            continue


async def streaming_mode(agent, deps, user_input: str, use_session: bool = False) -> None:
    """Single command with streaming output"""
    print("=== Financial Agent Streaming Mode ===")
    
    session = None
    if use_session:
        session_db_path = Path.home() / ".financial_agent" / "sessions.db"
        session_db_path.parent.mkdir(parents=True, exist_ok=True)
        session = SQLiteSession("streaming_session", str(session_db_path))
    
    result = Runner.run_streamed(agent, input=user_input, context=deps, session=session)
    
    print(f"🤖 Processing: {user_input}")
    print("-" * 50)
    
    current_message = ""
    show_progress = True
    
    async for event in result.stream_events():
        if event.type == "raw_response_event":
            # Stream text deltas for real-time output
            if isinstance(event.data, ResponseTextDeltaEvent):
                if show_progress:
                    print("📝 Response: ", end="", flush=True)
                    show_progress = False
                print(event.data.delta, end="", flush=True)
                current_message += event.data.delta
        
        elif event.type == "run_item_stream_event":
            if event.item.type == "tool_call_item":
                # Better tool name extraction
                tool_name = None
                if hasattr(event.item, 'name'):
                    tool_name = event.item.name
                elif hasattr(event.item, 'function') and hasattr(event.item.function, 'name'):
                    tool_name = event.item.function.name
                elif hasattr(event.item, 'function') and isinstance(event.item.function, dict):
                    tool_name = event.item.function.get('name')
                
                tool_name = tool_name or 'Unknown Tool'
                
<<<<<<< HEAD
                # Use global tool descriptions
=======
>>>>>>> dcb2eb07
                desc = TOOL_DESCRIPTIONS.get(tool_name, f"🔧 Using tool: {tool_name}")
                print(f"\n{desc}")
            elif event.item.type == "tool_call_output_item":
                # Show tool output preview if available
                output = getattr(event.item, 'output', '')
                if output and len(str(output)) < 100:
                    print(f"✅ Completed: {str(output)[:100]}")
                else:
                    print(f"✅ Tool completed")
            elif event.item.type == "message_output_item":
                # If we didn't get deltas, show the full message
                if not current_message:
                    try:
                        message_text = ItemHelpers.text_message_output(event.item)
                        print(f"📝 Response: {message_text}")
                    except Exception:
                        print(f"📝 Response: {event.item}")
        
        elif event.type == "agent_updated_stream_event":
            print(f"\n🔄 Agent updated: {event.new_agent.name}")
    
    print("\n" + "=" * 50)
    print("✅ Complete!")


def main() -> None:
    parser = argparse.ArgumentParser(description="Financial Agent CLI")
    parser.add_argument("-i", "--input", help="Prompt or command for the agent", default=None)
    parser.add_argument("--stream", action="store_true", help="Stream output events")
    parser.add_argument("--interactive", action="store_true", help="Start interactive mode")
    parser.add_argument("--bootstrap", action="store_true", help="Ingest PDFs/CSVs from documents/")
    parser.add_argument("--no-session", action="store_true", help="Disable session memory")
    args = parser.parse_args()

    deps = build_deps()
    agent = build_agent()
    try:
        if args.bootstrap:
            # quick ingestion pass
            from .bootstrap import bootstrap_documents
            print("📁 Bootstrapping documents...")
            result = bootstrap_documents()
            print(result)
            return

        # Interactive mode - default if no specific input
        use_session = not args.no_session

        if args.interactive or (not args.input and not args.stream):
            asyncio.run(interactive_mode(agent, deps, use_session=use_session))
        elif args.stream:
            # Streaming mode for single command
            user_input = args.input or "Analyze my recent spending."
            asyncio.run(streaming_mode(agent, deps, user_input, use_session=use_session))
        else:
            # Non-streaming mode for single command
            if use_session:
                session_db_path = Path.home() / ".financial_agent" / "sessions.db"
                session_db_path.parent.mkdir(parents=True, exist_ok=True)
                session = SQLiteSession("cli_session", str(session_db_path))
                result = Runner.run_sync(agent, args.input, context=deps, session=session)
            else:
                result = Runner.run_sync(agent, args.input, context=deps)
            print(result.final_output)
    finally:
        deps.db.close()

if __name__ == "__main__":
    main()<|MERGE_RESOLUTION|>--- conflicted
+++ resolved
@@ -57,49 +57,6 @@
 }
 
 
-TOOL_DESCRIPTIONS = {
-    # Core tools
-    "ingest_csv": "📊 Processing CSV file",
-    "ingest_pdfs": "📄 Extracting PDF content",
-    "list_recent_transactions": "📋 Fetching recent transactions",
-    "search_transactions": "🔍 Searching transaction history",
-    "analyze_and_advise": "💡 Analyzing financial data",
-    "summarize_file": "📝 Summarizing document",
-    "summarize_overview": "📈 Creating overview summary",
-    "add_transaction": "➕ Adding transaction",
-    "list_memories": "🧠 Retrieving memories",
-    # Export tools
-    "export_transactions": "📤 Exporting transactions",
-    "export_recurring_payments": "🔄 Exporting recurring payments only",
-    "generate_tax_report": "🏛️ Generating tax report",
-    "export_budget_report": "📊 Exporting budget report",
-    # Budget tools
-    "set_budget": "💰 Setting budget",
-    "check_budget": "💳 Checking budget status",
-    "list_budgets": "📋 Listing budgets",
-    "suggest_budgets": "💡 Suggesting budget plans",
-    "delete_budget": "🗑️ Deleting budget",
-    # Goal tools
-    "create_goal": "🎯 Creating financial goal",
-    "update_goal_progress": "📈 Updating goal progress",
-    "check_goals": "🎯 Checking goals status",
-    "suggest_savings_plan": "💰 Suggesting savings plan",
-    "complete_goal": "✅ Completing goal",
-    "pause_goal": "⏸️ Pausing goal",
-    # Recurring transaction tools
-    "detect_recurring": "🔄 Detecting recurring payments",
-    "list_subscriptions": "📋 Listing subscriptions",
-    "analyze_subscription_value": "💡 Analyzing subscription value",
-    "predict_next_recurring": "🔮 Predicting next payments",
-    # Handoff tools
-    "handoff_to_tax_specialist": "🏛️ Consulting tax specialist",
-    "handoff_to_budget_specialist": "💰 Consulting budget specialist",
-    "handoff_to_goal_specialist": "🎯 Consulting goal specialist",
-    "coordinate_multi_specialist_analysis": "🤝 Multi-specialist analysis",
-    "route_user_query": "🧠 Analyzing query routing",
-}
-
-
 async def interactive_mode(agent, deps, use_session: bool = True) -> None:
     """Interactive mode with streaming support and session memory"""
     print("🏦 Financial Agent Interactive Mode")
@@ -194,10 +151,7 @@
                         
                         tool_name = tool_name or 'Unknown Tool'
                         
-<<<<<<< HEAD
                         # Use global tool descriptions
-=======
->>>>>>> dcb2eb07
                         desc = TOOL_DESCRIPTIONS.get(tool_name, f"🔧 Using tool: {tool_name}")
                         print(f"\n{desc}")
                     elif event.item.type == "tool_call_output_item":
@@ -274,10 +228,7 @@
                 
                 tool_name = tool_name or 'Unknown Tool'
                 
-<<<<<<< HEAD
                 # Use global tool descriptions
-=======
->>>>>>> dcb2eb07
                 desc = TOOL_DESCRIPTIONS.get(tool_name, f"🔧 Using tool: {tool_name}")
                 print(f"\n{desc}")
             elif event.item.type == "tool_call_output_item":
